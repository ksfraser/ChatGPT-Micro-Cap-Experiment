--- conflicted
+++ resolved
@@ -19,11 +19,8 @@
 **Processing Portfolio:**
    ```bash
    # ALWAYS include a CSV file of history
-<<<<<<< HEAD
-   python trading_script.py --data-dir "Start Your Own"
-=======
-   python ProcessPortfolio.py --file "Start Your Own/chatgpt_portfolio_update.csv"
->>>>>>> a351ff6d
+
+   python ProcessPortfolio.py --data-dir "Start Your Own"
    ```
 
 **To Save Prior Days:**
